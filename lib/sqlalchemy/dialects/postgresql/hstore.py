--- conflicted
+++ resolved
@@ -11,10 +11,6 @@
 from ...sql import functions as sqlfunc
 from ...sql.operators import custom_op
 from ... import util
-<<<<<<< HEAD
-=======
-
->>>>>>> be2c145a
 
 __all__ = ('HSTORE', 'hstore')
 
